--- conflicted
+++ resolved
@@ -407,19 +407,6 @@
 	s.RunTest(c, table)
 }
 
-<<<<<<< HEAD
-		// For grant statement
-		{"GRANT ALL ON db1.* TO 'jeffrey'@'localhost';", true},
-		{"GRANT SELECT ON db2.invoice TO 'jeffrey'@'localhost';", true},
-		{"GRANT ALL ON *.* TO 'someuser'@'somehost';", true},
-		{"GRANT SELECT, INSERT ON *.* TO 'someuser'@'somehost';", true},
-		{"GRANT ALL ON mydb.* TO 'someuser'@'somehost';", true},
-		{"GRANT SELECT, INSERT ON mydb.* TO 'someuser'@'somehost';", true},
-		{"GRANT ALL ON mydb.mytbl TO 'someuser'@'somehost';", true},
-		{"GRANT SELECT, INSERT ON mydb.mytbl TO 'someuser'@'somehost';", true},
-		{"GRANT SELECT (col1), INSERT (col1,col2) ON mydb.mytbl TO 'someuser'@'somehost';", true},
-
-=======
 func (s *testParserSuite) TestDDL(c *C) {
 	table := []testCase{
 		{"CREATE", false},
@@ -440,7 +427,6 @@
 		{"CREATE TABLE foo /* foo */ (a SMALLINT UNSIGNED, b INT UNSIGNED) /* foo */", true},
 		{"CREATE TABLE foo (a.b, b);", false},
 		{"CREATE TABLE foo (a, b.c);", false},
->>>>>>> 7a24ae0b
 		// For table option
 		{"create table t (c int) avg_row_length = 3", true},
 		{"create table t (c int) avg_row_length 3", true},
@@ -522,6 +508,17 @@
 		{`CREATE USER 'root'@'localhost' IDENTIFIED BY 'new-password'`, true},
 		{`CREATE USER 'root'@'localhost' IDENTIFIED BY PASSWORD 'hashstring'`, true},
 		{`CREATE USER 'root'@'localhost' IDENTIFIED BY 'new-password', 'root'@'127.0.0.1' IDENTIFIED BY PASSWORD 'hashstring'`, true},
+
+		// For grant statement
+		{"GRANT ALL ON db1.* TO 'jeffrey'@'localhost';", true},
+		{"GRANT SELECT ON db2.invoice TO 'jeffrey'@'localhost';", true},
+		{"GRANT ALL ON *.* TO 'someuser'@'somehost';", true},
+		{"GRANT SELECT, INSERT ON *.* TO 'someuser'@'somehost';", true},
+		{"GRANT ALL ON mydb.* TO 'someuser'@'somehost';", true},
+		{"GRANT SELECT, INSERT ON mydb.* TO 'someuser'@'somehost';", true},
+		{"GRANT ALL ON mydb.mytbl TO 'someuser'@'somehost';", true},
+		{"GRANT SELECT, INSERT ON mydb.mytbl TO 'someuser'@'somehost';", true},
+		{"GRANT SELECT (col1), INSERT (col1,col2) ON mydb.mytbl TO 'someuser'@'somehost';", true},
 	}
 	s.RunTest(c, table)
 }
